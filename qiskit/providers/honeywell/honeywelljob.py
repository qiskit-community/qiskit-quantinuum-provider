# This code is part of Qiskit.
#
# (C) Copyright IBM 2017.
#
# This code is licensed under the Apache License, Version 2.0. You may
# obtain a copy of this license in the LICENSE.txt file in the root directory
# of this source tree or at http://www.apache.org/licenses/LICENSE-2.0.
#
# Any modifications or derivative works of this code must retain this
# copyright notice, and modified files need to carry a notice indicating
# that they have been altered from the originals.

# Copyright 2019-2020 Honeywell, Intl. (www.honeywell.com)
#
# Licensed under the Apache License, Version 2.0 (the "License");
# you may not use this file except in compliance with the License.
# You may obtain a copy of the License at
#
#   http://www.apache.org/licenses/LICENSE-2.0
#
# Unless required by applicable law or agreed to in writing, software
# distributed under the License is distributed on an "AS IS" BASIS,
# WITHOUT WARRANTIES OR CONDITIONS OF ANY KIND, either express or implied.
# See the License for the specific language governing permissions and
# limitations under the License.

# pylint: disable=arguments-differ

"""HoneywellJob module

This module is used for creating asynchronous job objects for Honeywell.
"""
import asyncio
import json
import logging
from collections import Counter
from datetime import datetime, timezone
from time import sleep
import nest_asyncio
import websockets
from qiskit.assembler.disassemble import disassemble
from qiskit.providers import JobV1, JobError
from qiskit.providers.jobstatus import JOB_FINAL_STATES, JobStatus
from qiskit import qobj as qobj_mod
from qiskit.result import Result

from .apiconstants import ApiJobStatus

from .api import HoneywellClient

logger = logging.getLogger(__name__)

# Because Qiskit is often used with the Jupyter notebook who runs its own asyncio event loop
# (via Tornado), we must be able to apply our own event loop. This is something that is done
# in the IBMQ provider as well
nest_asyncio.apply()


class HoneywellJob(JobV1):
    """Representation of a job that will be execute on a Honeywell backend.

    Represent the jobs that will be executed on Honeywell devices. Jobs are
    intended to be created calling ``run()`` on a particular backend.

    Currently jobs that are created using a qobj can only have one experiment
    in the qobj. If more that one experiment exists in the qobj only the first
    experiment will be run and the rest will be ignored.

    Creating a ``Job`` instance does not imply running it. You need to do it in
    separate steps::

        job = HoneywellJob(...)
        job.submit()

    An error while submitting a job will cause the next call to ``status()`` to
    raise. If submitting the job successes, you can inspect the job's status by
    using ``status()``. Status can be one of ``JobStatus`` members::

        from qiskit.backends.jobstatus import JobStatus

        job = HoneywellJob(...)
        job.submit()

        try:
            job_status = job.status() # It will query the backend API.
            if job_status is JobStatus.RUNNING:
                print('The job is still running')

        except JobError as ex:
            print("Something wrong happened!: {}".format(ex))

    A call to ``status()`` can raise if something happens at the API level that
    prevents Qiskit from determining the status of the job. An example of this
    is a temporary connection lose or a network failure.

    ``Job`` instances also have `id()` and ``result()`` methods which will
    block::

        job = HoneywellJob(...)
        job.submit()

        try:
            job_id = job.id()
            print('The job {} was successfully submitted'.format(job_id))

            job_result = job.result() # It will block until finishing.
            print('The job finished with result {}'.format(job_result))

        except JobError as ex:
            print("Something wrong happened!: {}".format(ex))

    Both methods can raise if something at the API level happens that prevent
    Qiskit from determining the status of the job.

    Note:
        When querying the API for getting the status, two kinds of errors are
        possible. The most severe is the one preventing Qiskit from getting a
        response from the backend. This can be caused by a network failure or a
        temporary system break. In these cases, calling ``status()`` will raise.

        If Qiskit successfully retrieves the status of a job, it could be it
        finished with errors. In that case, ``status()`` will simply return
        ``JobStatus.ERROR`` and you can call ``error_message()`` to get more
        info.
    """
    def __init__(self, backend, job_id, api=None, circuits=None, job_config=None):
        """HoneywellJob init function.

        We can instantiate jobs from two sources: A circuit, and an already
        submitted job returned by the API servers.

        Args:
            backend (HoneywellBackend): The backend instance used to run this job.
            job_id (str or None): The job ID of an already submitted job.
                Pass `None` if you are creating a new job.
            api (HoneywellClient): Honeywell api client.
            circuits (list): A list of quantum circuit objects to run. Can also
                be a ``QasmQobj`` object, but this is deprecated (and won't raise a
                warning (since it's raised by ``backend.run()``). See notes below
            job_config (dict): A dictionary for the job configuration options

        Notes:
            It is mandatory to pass either ``circuits`` or ``job_id``. Passing a ``circuits``
            will ignore ``job_id`` and will create an instance to be submitted to the
            API server for job creation. Passing only a `job_id` will create an instance
            representing an already-created job retrieved from the API server.
        """
        super().__init__(backend, job_id)

        if api:
            self._api = api
        else:
            self._api = HoneywellClient(backend.provider().credentials)
        self._creation_date = datetime.utcnow().replace(tzinfo=timezone.utc).isoformat()

        # Properties used for caching.
        self._cancelled = False
        self._api_error_msg = None
        self._result = None
        self._job_ids = []
        self._experiment_results = []

<<<<<<< HEAD
        if circuits:
            if isinstance(circuits, qobj_mod.QasmQobj):
                self._qobj_payload = circuits.to_dict()
                # Extract individual experiments
                #  if we want user qobj headers, the third argument contains it
                self._experiments, self._job_config, _ = disassemble(circuits)
                self._status = JobStatus.INITIALIZING
            else:
                self._experiments = circuits
                self._job_config = job_config
=======
        self._qobj_payload = {}
        if qobj:
            validate_qobj_against_schema(qobj)
            self._qobj_payload = qobj.to_dict()
            # Extract individual experiments
            #  if we want user qobj headers, the third argument contains it
            self._experiments, self._qobj_config, _ = disassemble(qobj)
            self._status = JobStatus.INITIALIZING
>>>>>>> d9c15a0e
        else:
            self._status = JobStatus.INITIALIZING
            self._job_ids.append(job_id)

    def submit(self):
        """Submit the job to the backend."""
        backend_name = self.backend().name()

        for exp in self._experiments:
            submit_info = self._api.job_submit(backend_name, self._job_config, exp.qasm())
            # Error in job after submission:
            # Transition to the `ERROR` final state.
            if 'error' in submit_info:
                self._status = JobStatus.ERROR
                self._api_error_msg = str(submit_info['error'])
                # Don't continue
                return
            self._job_ids.append(submit_info['job'])

        # Take the last submitted job's info
        self._creation_date = submit_info.get('submit-date')
        self._status = submit_info.get('status')
        self._job_id = submit_info.get('job')

    def result(self, timeout=300):
        """Return the result of the job.

        Args:
           timeout (float): number of seconds to wait for job

        Returns:
            qiskit.Result: Result object

        Raises:
            JobError: if attempted to recover a result on a failed job.

        Notes:
            Currently when calling get_counts() on a result returned by a Honeywell
            backend, since Honeywell backends currently support only running one
            experiment per job, do not supply an argument to the get_counts() function.
            Doing so may raise an exception.
        """
        if self._result:
            return self._result

        # Wait for results sequentially
        for job_id in self._job_ids:
            self._experiment_results.append(
                asyncio.get_event_loop().run_until_complete(self._get_status(job_id, timeout))
                )

        # Process results
        self._result = self._process_results()

        if not (self._status is JobStatus.DONE or self._status is JobStatus.CANCELLED):
            raise JobError('Invalid job state. The job should be DONE or CANCELLED but '
                           'it is {}'.format(str(self._status)))

        if not self._result:
            raise JobError('Server did not return result')

        return self._result

    def cancel(self):
        """Attempt to cancel job."""
        pass

    async def _get_status(self, job_id, timeout=300):
        """Query the API to update the status.

        Returns:
            qiskit.providers.JobStatus: The api response including the job status

        Raises:
            JobError: if there was an exception in the future being executed
                          or the server sent an unknown answer.
        """
        if job_id is None or self._status in JOB_FINAL_STATES:
            return self._status

        try:
            api_response = self._api.job_status(job_id)
            if 'websocket' in api_response:
                task_token = api_response['websocket']['task_token']
                execution_arn = api_response['websocket']['executionArn']
                credentials = self.backend().provider().credentials
                websocket_uri = credentials.url.replace('https://', 'wss://ws.')
                async with websockets.connect(
                        websocket_uri, extra_headers={
                            'Authorization': credentials.access_token}) as websocket:

                    body = {
                        "action": "OpenConnection",
                        "task_token": task_token,
                        "executionArn": execution_arn
                    }
                    await websocket.send(json.dumps(body))
                    api_response = await asyncio.wait_for(websocket.recv(), timeout=timeout)
                    api_response = json.loads(api_response)
            else:
                logger.warning('Websockets via proxy not supported.  Falling-back to polling.')
                residual_delay = timeout/1000  # convert us -> s
                request_delay = min(1.0, residual_delay)
                while api_response['status'] not in ['failed', 'completed', 'canceled']:
                    sleep(request_delay)
                    api_response = self._api.job_status(job_id)

                    residual_delay = residual_delay - request_delay
                    if residual_delay <= 0:
                        # break if we have exceeded timeout
                        break

                    # Max-out at 10 second delay
                    request_delay = min(min(request_delay*1.5, 10), residual_delay)
        except Exception as err:
            raise JobError(str(err))

        return api_response

    def status(self, timeout=300):
        """Query the API to update the status.

        Returns:
            qiskit.providers.JobStatus: The status of the job, once updated.

        Raises:
            JobError: if there was an exception in the future being executed
                          or the server sent an unknown answer.
        """
        # Wait for results sequentially
        for job_id in self._job_ids:
            self._experiment_results.append(
                asyncio.get_event_loop().run_until_complete(self._get_status(job_id, timeout))
                )

        # Process results
        self._result = self._process_results()

        return self._status

    def error_message(self):
        """Provide details about the reason of failure.

        Returns:
            str: An error report if the job errored or ``None`` otherwise.
        """
        for job_id in self._job_ids:
            if self.status(job_id) is not JobStatus.ERROR:
                return None

        if not self._api_error_msg:
            self._api_error_msg = 'An unknown error occurred.'

        return self._api_error_msg

    def _process_results(self):
        """Convert Honeywell job result to qiskit.Result"""
        results = []
        self._status = JobStatus.DONE
        for i, res_resp in enumerate(self._experiment_results):
            status = res_resp.get('status', 'failed')
            if status == 'failed':
                self._status = JobStatus.ERROR
            res = res_resp['results']
            counts = dict(Counter(hex(int("".join(r), 2)) for r in [*zip(*list(res.values()))]))

            experiment_result = {
                'shots': self._qobj_payload.get('config', {}).get('shots', 1),
                'success': ApiJobStatus(status) is ApiJobStatus.COMPLETED,
                'data': {'counts': counts},
                'header': self._qobj_payload[
                    'experiments'][i]['header'] if self._qobj_payload else {},
                'job_id': self._job_ids[i]
            }
            results.append(experiment_result)

        result = {
            'success': self._status is JobStatus.DONE,
            'job_id': self._job_id,
            'results': results,
            'backend_name': self._backend.name(),
            'backend_version': self._backend.status().backend_version,
            'qobj_id': self._job_id
        }
        return Result.from_dict(result)

    def creation_date(self):
        """Return creation date."""
        return self._creation_date

    def job_ids(self):
        """ Return all the job_ids associated with this experiment """
        return self._job_ids<|MERGE_RESOLUTION|>--- conflicted
+++ resolved
@@ -160,7 +160,7 @@
         self._job_ids = []
         self._experiment_results = []
 
-<<<<<<< HEAD
+        self._qobj_payload = {}
         if circuits:
             if isinstance(circuits, qobj_mod.QasmQobj):
                 self._qobj_payload = circuits.to_dict()
@@ -171,16 +171,6 @@
             else:
                 self._experiments = circuits
                 self._job_config = job_config
-=======
-        self._qobj_payload = {}
-        if qobj:
-            validate_qobj_against_schema(qobj)
-            self._qobj_payload = qobj.to_dict()
-            # Extract individual experiments
-            #  if we want user qobj headers, the third argument contains it
-            self._experiments, self._qobj_config, _ = disassemble(qobj)
-            self._status = JobStatus.INITIALIZING
->>>>>>> d9c15a0e
         else:
             self._status = JobStatus.INITIALIZING
             self._job_ids.append(job_id)
