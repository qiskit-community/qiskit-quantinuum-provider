--- conflicted
+++ resolved
@@ -1,12 +1,6 @@
 [tox]
-<<<<<<< HEAD
-minversion = 2.1
-envlist = py37, py38, py39, lint
-skipsdist = True
-=======
 minversion = 4.4.0
 envlist = py37, py38, py39, py310, py311, lint
->>>>>>> dd4be8ea
 
 [testenv]
 usedevelop = true
